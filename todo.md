# TODO

## Tech
- DI and import orders
- licenses check
- ci pipeline
- repository tests w/ DB

## Features
- favoris
- view mode & filters in URL
- approximative address bool & display
- restrain query to map boundaries

## Auctions scraping
- current price from bids
- photo
- LLMs for address from desc
- departments "00"

## Decease scraping
- refine address
- scraping job

## Annonces
- notaires
- MoteurImmo

## All Jobs
- Job returns stats (valid ones opposed to the logged ones)

Questions: 
- DVF uniquement transactions à titre onéreux
- video mabrikimmo

Accounts to Open 
- neon
- hostinger
- oracle
- google maps
- open gl ? mapbox ?
- cloudflare

## AVANT EVENT
[ ] Setup Prod + All data (2j)
[ ] Handle DOM TOM + Corse properly everywhere

Encheres (2j)
[x] auctions depts 00
[ ] Auctions price from bids
[ ] Auctions address from desc ?
[ ] photos sur annonces & encheres
<<<<<<< HEAD

Passoires Energétiques (0.5j)
=======

Liquidations (0.5j)
[x] problem on Departments < 10
[X] max 1 ans

Passoires Energétiques (0.5j)
[x] problem on Departments < 10
>>>>>>> c0cb666c
[X] max 2 ans
[ ] filtres par coches sur classes spécifiques

Successions (0.5j)
<<<<<<< HEAD
[ ] Verif email mairie

Encheres filtres (0.5j)
[ ] type de bien
[ ] prix réserve
Encheres display
=======
[ ] Verif email

Encheres - filtres (0.5j)
[ ] type de bien
[ ] prix réserve
Encheres - display
>>>>>>> c0cb666c
[ ] dpe
[ ] m2

Liquidations (0)
<<<<<<< HEAD
[ ] Max 1 an historique + Filtre

Filtres Annonces (0.5j)
[ ] particuliers vs pro
[ ] source pour annonces
[ ] type de biens
[ ] prix

Export (0.5j)
[ ] labels FR sur export
=======
[x] Max 1 an historique
[ ] Filtre max 1 an

Filtres Annonces (0.5j)
[-] particuliers vs pro
[-] source pour annonces
[x] type de biens
[-] prix

Export (0.5j)
[x] labels FR sur export


DERNIERE SEMAINE
>>>>>>> c0cb666c

Intégration annonces Moteur Immo (2j)
[ ] DPEs E,F,G depuis 24 mois
[ ] tout DPE depuis 3 mois
[ ] uniquement ancien

Recherche d'adresse (affiner) (3j)
[ ] lien d'une enchere chez nous
[ ] lien d'une annonce chez nous

## APRES EVENT

Recherche adresse -(comparaison des photos) (1.5j)
Panier (demande actes décès auto) (0.5j)
Favoris (0.5j)

---------


- filtres
- type de bien
- DPEs

- Notaires OK
- Select & Actions
- favoris
- deces CP mairies clean
- Moteur Immo ?
- DVF 
- recherche d'adresse

- RAYON DE RECHERCHE<|MERGE_RESOLUTION|>--- conflicted
+++ resolved
@@ -50,10 +50,8 @@
 [ ] Auctions price from bids
 [ ] Auctions address from desc ?
 [ ] photos sur annonces & encheres
-<<<<<<< HEAD
 
 Passoires Energétiques (0.5j)
-=======
 
 Liquidations (0.5j)
 [x] problem on Departments < 10
@@ -61,31 +59,26 @@
 
 Passoires Energétiques (0.5j)
 [x] problem on Departments < 10
->>>>>>> c0cb666c
 [X] max 2 ans
 [ ] filtres par coches sur classes spécifiques
 
 Successions (0.5j)
-<<<<<<< HEAD
 [ ] Verif email mairie
 
 Encheres filtres (0.5j)
 [ ] type de bien
 [ ] prix réserve
 Encheres display
-=======
 [ ] Verif email
 
 Encheres - filtres (0.5j)
 [ ] type de bien
 [ ] prix réserve
 Encheres - display
->>>>>>> c0cb666c
 [ ] dpe
 [ ] m2
 
 Liquidations (0)
-<<<<<<< HEAD
 [ ] Max 1 an historique + Filtre
 
 Filtres Annonces (0.5j)
@@ -96,7 +89,6 @@
 
 Export (0.5j)
 [ ] labels FR sur export
-=======
 [x] Max 1 an historique
 [ ] Filtre max 1 an
 
@@ -111,7 +103,6 @@
 
 
 DERNIERE SEMAINE
->>>>>>> c0cb666c
 
 Intégration annonces Moteur Immo (2j)
 [ ] DPEs E,F,G depuis 24 mois
